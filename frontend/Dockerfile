# 前端容器 - KB Upload Genie Frontend
FROM node:18-alpine AS builder

WORKDIR /app

# 复制依赖文件
COPY package*.json ./

# 安装依赖
RUN npm ci

# 复制源码
COPY . .

<<<<<<< HEAD
# 检查文件是否正确复制
RUN ls -la && echo "检查src目录:" && ls -la src/

# 构建应用
RUN npm run build
=======
# 构建应用 (添加调试信息)
RUN echo "开始构建前端应用..." && \
    echo "当前工作目录: $(pwd)" && \
    echo "文件列表:" && ls -la && \
    echo "src目录内容:" && ls -la src/ && \
    echo "检查vite.config.ts:" && cat vite.config.ts && \
    echo "检查tsconfig.json:" && cat tsconfig.json && \
    echo "开始Vite构建..." && \
    npx vite build --mode production
>>>>>>> 869bbc4e

# 生产环境镜像
FROM nginx:alpine

# 复制构建产物
COPY --from=builder /app/dist /usr/share/nginx/html

# 复制Nginx配置
COPY nginx.conf /etc/nginx/conf.d/default.conf

# 暴露端口
EXPOSE 80

# 启动Nginx
CMD ["nginx", "-g", "daemon off;"]<|MERGE_RESOLUTION|>--- conflicted
+++ resolved
@@ -12,23 +12,11 @@
 # 复制源码
 COPY . .
 
-<<<<<<< HEAD
 # 检查文件是否正确复制
 RUN ls -la && echo "检查src目录:" && ls -la src/
 
 # 构建应用
 RUN npm run build
-=======
-# 构建应用 (添加调试信息)
-RUN echo "开始构建前端应用..." && \
-    echo "当前工作目录: $(pwd)" && \
-    echo "文件列表:" && ls -la && \
-    echo "src目录内容:" && ls -la src/ && \
-    echo "检查vite.config.ts:" && cat vite.config.ts && \
-    echo "检查tsconfig.json:" && cat tsconfig.json && \
-    echo "开始Vite构建..." && \
-    npx vite build --mode production
->>>>>>> 869bbc4e
 
 # 生产环境镜像
 FROM nginx:alpine
